//! JSON-RPC client implementation.
#![deny(missing_docs)]

use failure::{format_err, Fail};
use futures::sync::{mpsc, oneshot};
use futures::{future, prelude::*};
<<<<<<< HEAD
use jsonrpc_core::{Error, Params};

use serde_json::Value;

use serde::de::DeserializeOwned;
use serde::Serialize;
=======
use jsonrpc_core::{Call, Error, Id, MethodCall, Output, Params, Request, Response, Version};
use log::debug;
use serde::de::DeserializeOwned;
use serde::Serialize;
use serde_json::Value;
use std::collections::HashMap;
use std::collections::VecDeque;
>>>>>>> 6fa323de

pub mod transports;

#[cfg(test)]
mod logger;

/// The errors returned by the client.
#[derive(Debug, Fail)]
pub enum RpcError {
	/// An error returned by the server.
	#[fail(display = "Server returned rpc error {}", _0)]
	JsonRpcError(Error),
	/// Failure to parse server response.
	#[fail(display = "Failed to parse server response as {}: {}", _0, _1)]
	ParseError(String, failure::Error),
	/// Request timed out.
	#[fail(display = "Request timed out")]
	Timeout,
	/// The server returned a response with an unknown id.
	#[fail(display = "Server returned a response with an unknown id")]
	UnknownId,
	/// Not rpc specific errors.
	#[fail(display = "{}", _0)]
	Other(failure::Error),
}

impl From<Error> for RpcError {
	fn from(error: Error) -> Self {
		RpcError::JsonRpcError(error)
	}
}

/// A message sent to the `RpcClient`. This is public so that
/// the derive crate can generate a client.
struct RpcMessage {
	/// The rpc method name.
	method: String,
	/// The rpc method parameters.
	params: Params,
	/// The oneshot channel to send the result of the rpc
	/// call to.
	sender: oneshot::Sender<Result<Value, RpcError>>,
}

/// A channel to a `RpcClient`.
#[derive(Clone)]
pub struct RpcChannel(mpsc::Sender<RpcMessage>);

impl RpcChannel {
	fn send(
		&self,
		msg: RpcMessage,
	) -> impl Future<Item = mpsc::Sender<RpcMessage>, Error = mpsc::SendError<RpcMessage>> {
		self.0.to_owned().send(msg)
	}
}

impl Into<RpcChannel> for mpsc::Sender<RpcMessage> {
	fn into(self) -> RpcChannel {
		RpcChannel(self)
	}
}

/// The future returned by the rpc call.
pub struct RpcFuture {
	recv: oneshot::Receiver<Result<Value, RpcError>>,
}

impl RpcFuture {
	/// Creates a new `RpcFuture`.
	pub fn new(recv: oneshot::Receiver<Result<Value, RpcError>>) -> Self {
		RpcFuture { recv }
	}
}

impl Future for RpcFuture {
	type Item = Value;
	type Error = RpcError;

	fn poll(&mut self) -> Result<Async<Self::Item>, Self::Error> {
		// TODO should timeout (#410)
		match self.recv.poll() {
			Ok(Async::Ready(Ok(value))) => Ok(Async::Ready(value)),
			Ok(Async::Ready(Err(error))) => Err(error),
			Ok(Async::NotReady) => Ok(Async::NotReady),
			Err(error) => Err(RpcError::Other(error.into())),
		}
	}
}

/// Client for raw JSON RPC requests
#[derive(Clone)]
pub struct RawClient(RpcChannel);

impl From<RpcChannel> for RawClient {
	fn from(channel: RpcChannel) -> Self {
		RawClient(channel)
	}
}

impl RawClient {
	/// Call RPC with raw JSON
	pub fn call_method(&self, method: &str, params: Params) -> impl Future<Item = Value, Error = RpcError> {
		let (sender, receiver) = oneshot::channel();
		let msg = RpcMessage {
			method: method.into(),
			params,
			sender,
		};
		self.0
			.send(msg)
			.map_err(|error| RpcError::Other(error.into()))
			.and_then(|_| RpcFuture::new(receiver))
	}
}

/// Client for typed JSON RPC requests
#[derive(Clone)]
pub struct TypedClient(RawClient);

impl From<RpcChannel> for TypedClient {
	fn from(channel: RpcChannel) -> Self {
		TypedClient(channel.into())
	}
}

impl TypedClient {
	/// Create new TypedClient
	pub fn new(raw_cli: RawClient) -> Self {
		TypedClient(raw_cli)
	}

	/// Call RPC with serialization of request and deserialization of response
	pub fn call_method<T: Serialize, R: DeserializeOwned + 'static>(
		&self,
		method: &str,
		returns: &'static str,
		args: T,
	) -> impl Future<Item = R, Error = RpcError> {
		let args =
			serde_json::to_value(args).expect("Only types with infallible serialisation can be used for JSON-RPC");
		let params = match args {
			Value::Array(vec) => Params::Array(vec),
			Value::Null => Params::None,
			_ => {
				return future::Either::A(future::err(RpcError::Other(format_err!(
					"RPC params should serialize to a JSON array, or null"
				))))
<<<<<<< HEAD
=======
			}
		};

		future::Either::B(self.0.call_method(method, params).and_then(move |value: Value| {
			log::debug!("response: {:?}", value);
			let result =
				serde_json::from_value::<R>(value).map_err(|error| RpcError::ParseError(returns.into(), error.into()));
			future::done(result)
		}))
	}
}

/// Rpc client implementation for `Deref<Target=MetaIoHandler<Metadata + Default>>`.
pub mod local {
	use super::*;
	use jsonrpc_core::{MetaIoHandler, Metadata};
	use std::ops::Deref;

	/// Implements a rpc client for `MetaIoHandler`.
	pub struct LocalRpc<THandler> {
		handler: THandler,
		queue: VecDeque<String>,
	}

	impl<TMetadata, THandler> LocalRpc<THandler>
	where
		TMetadata: Metadata + Default,
		THandler: Deref<Target = MetaIoHandler<TMetadata>>,
	{
		/// Creates a new `LocalRpc`.
		pub fn new(handler: THandler) -> Self {
			Self {
				handler,
				queue: VecDeque::new(),
			}
		}
	}

	impl<TMetadata, THandler> Stream for LocalRpc<THandler>
	where
		TMetadata: Metadata + Default,
		THandler: Deref<Target = MetaIoHandler<TMetadata>>,
	{
		type Item = String;
		type Error = RpcError;

		fn poll(&mut self) -> Result<Async<Option<Self::Item>>, Self::Error> {
			match self.queue.pop_front() {
				Some(response) => Ok(Async::Ready(Some(response))),
				None => Ok(Async::NotReady),
>>>>>>> 6fa323de
			}
		};

		future::Either::B(self.0.call_method(method, params).and_then(move |value: Value| {
			log::debug!("response: {:?}", value);
			let result =
				serde_json::from_value::<R>(value).map_err(|error| RpcError::ParseError(returns.into(), error.into()));
			future::done(result)
		}))
	}
}

#[cfg(test)]
mod tests {
	use super::*;
<<<<<<< HEAD
	use crate::transports::local;
=======
>>>>>>> 6fa323de
	use crate::{RpcChannel, RpcError, TypedClient};
	use jsonrpc_core::{self, IoHandler};

	#[derive(Clone)]
	struct AddClient(TypedClient);

	impl From<RpcChannel> for AddClient {
		fn from(channel: RpcChannel) -> Self {
			AddClient(channel.into())
		}
	}

	impl AddClient {
		fn add(&self, a: u64, b: u64) -> impl Future<Item = u64, Error = RpcError> {
			self.0.call_method("add", "u64", (a, b))
		}
	}

	#[test]
	fn test_client_terminates() {
		let mut handler = IoHandler::new();
		handler.add_method("add", |params: Params| {
			let (a, b) = params.parse::<(u64, u64)>()?;
			let res = a + b;
			Ok(jsonrpc_core::to_value(res).unwrap())
		});

		let (client, rpc_client) = local::connect::<AddClient, _, _>(handler);
		let fut = client
			.clone()
			.add(3, 4)
			.and_then(move |res| client.add(res, 5))
			.join(rpc_client)
			.map(|(res, ())| {
				assert_eq!(res, 12);
			})
			.map_err(|err| {
				eprintln!("{:?}", err);
				assert!(false);
			});
		tokio::run(fut);
	}
}<|MERGE_RESOLUTION|>--- conflicted
+++ resolved
@@ -4,14 +4,6 @@
 use failure::{format_err, Fail};
 use futures::sync::{mpsc, oneshot};
 use futures::{future, prelude::*};
-<<<<<<< HEAD
-use jsonrpc_core::{Error, Params};
-
-use serde_json::Value;
-
-use serde::de::DeserializeOwned;
-use serde::Serialize;
-=======
 use jsonrpc_core::{Call, Error, Id, MethodCall, Output, Params, Request, Response, Version};
 use log::debug;
 use serde::de::DeserializeOwned;
@@ -19,7 +11,6 @@
 use serde_json::Value;
 use std::collections::HashMap;
 use std::collections::VecDeque;
->>>>>>> 6fa323de
 
 pub mod transports;
 
@@ -168,8 +159,6 @@
 				return future::Either::A(future::err(RpcError::Other(format_err!(
 					"RPC params should serialize to a JSON array, or null"
 				))))
-<<<<<<< HEAD
-=======
 			}
 		};
 
@@ -220,26 +209,52 @@
 			match self.queue.pop_front() {
 				Some(response) => Ok(Async::Ready(Some(response))),
 				None => Ok(Async::NotReady),
->>>>>>> 6fa323de
 			}
-		};
-
-		future::Either::B(self.0.call_method(method, params).and_then(move |value: Value| {
-			log::debug!("response: {:?}", value);
-			let result =
-				serde_json::from_value::<R>(value).map_err(|error| RpcError::ParseError(returns.into(), error.into()));
-			future::done(result)
-		}))
+		}
+	}
+
+	impl<TMetadata, THandler> Sink for LocalRpc<THandler>
+	where
+		TMetadata: Metadata + Default,
+		THandler: Deref<Target = MetaIoHandler<TMetadata>>,
+	{
+		type SinkItem = String;
+		type SinkError = RpcError;
+
+		fn start_send(&mut self, request: Self::SinkItem) -> Result<AsyncSink<Self::SinkItem>, Self::SinkError> {
+			match self.handler.handle_request_sync(&request, TMetadata::default()) {
+				Some(response) => self.queue.push_back(response),
+				None => {}
+			};
+			Ok(AsyncSink::Ready)
+		}
+
+		fn poll_complete(&mut self) -> Result<Async<()>, Self::SinkError> {
+			Ok(Async::Ready(()))
+		}
+	}
+
+	/// Connects to a `IoHandler`.
+	pub fn connect<TClient, TMetadata, THandler>(
+		handler: THandler,
+	) -> (TClient, impl Future<Item = (), Error = RpcError>)
+	where
+		TClient: From<RpcChannel>,
+		TMetadata: Metadata + Default,
+		THandler: Deref<Target = MetaIoHandler<TMetadata>>,
+	{
+		let (sink, stream) = local::LocalRpc::new(handler).split();
+		let (sender, receiver) = mpsc::channel(0);
+		let rpc_client = RpcClient::new(sink, stream, receiver);
+		let client = TClient::from(sender);
+		(client, rpc_client)
 	}
 }
 
 #[cfg(test)]
 mod tests {
 	use super::*;
-<<<<<<< HEAD
 	use crate::transports::local;
-=======
->>>>>>> 6fa323de
 	use crate::{RpcChannel, RpcError, TypedClient};
 	use jsonrpc_core::{self, IoHandler};
 
