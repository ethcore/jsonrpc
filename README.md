# jsonrpc-http-server
Rust http server using JSON-RPC 2.0.

[![Build Status][travis-image]][travis-url]

[travis-image]: https://travis-ci.org/ethcore/jsonrpc-http-server.svg?branch=master
[travis-url]: https://travis-ci.org/ethcore/jsonrpc-http-server

[Documentation](http://ethcore.github.io/jsonrpc-http-server/jsonrpc_http_server/index.html)

## Example

`Cargo.toml`


```
[dependencies]
jsonrpc-http-server = "6.0"
```

`main.rs`

```rust
extern crate jsonrpc_core;
extern crate jsonrpc_http_server;

<<<<<<< HEAD
use std::sync::Arc;
=======
>>>>>>> 549069e2
use jsonrpc_core::*;
use jsonrpc_http_server::*;

struct SayHello;
impl MethodCommand for SayHello {
    fn execute(&self, _params: Option<Params>) -> Result<Value, Error> {
        Ok(Value::String("hello".to_string()))
    }
}

fn main() {
    let io = IoHandler::new();
    io.add_method("say_hello", SayHello);

    let server = ServerBuilder::new(Arc::new(io))
			.cors_domain(vec![AccessControlAllowOrigin::Null])
			.start_http(&"127.0.0.1:3030".parse().unwrap())
			.expect("Unable to start RPC server");
}
```<|MERGE_RESOLUTION|>--- conflicted
+++ resolved
@@ -24,10 +24,7 @@
 extern crate jsonrpc_core;
 extern crate jsonrpc_http_server;
 
-<<<<<<< HEAD
 use std::sync::Arc;
-=======
->>>>>>> 549069e2
 use jsonrpc_core::*;
 use jsonrpc_http_server::*;
 
