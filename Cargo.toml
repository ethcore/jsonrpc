[workspace]
members = [
	"core",
	"http",
	"ipc",
	"macros",
<<<<<<< HEAD
=======
	"derive",
	"minihttp",
>>>>>>> ec5249ed
	"pubsub",
	"pubsub/more-examples",
	"server-utils",
	"stdio",
	"tcp",
	"test",
	"ws",
]<|MERGE_RESOLUTION|>--- conflicted
+++ resolved
@@ -4,11 +4,7 @@
 	"http",
 	"ipc",
 	"macros",
-<<<<<<< HEAD
-=======
 	"derive",
-	"minihttp",
->>>>>>> ec5249ed
 	"pubsub",
 	"pubsub/more-examples",
 	"server-utils",
