//! CORS handling utility functions
extern crate unicase;

use std::{fmt, ops};
use hosts::{Host, Port};
use matcher::{Matcher, Pattern};
use std::collections::HashSet;
<<<<<<< HEAD
=======
pub use cors::hyper::header::{self, HeaderMap, HeaderName, HeaderValue};
>>>>>>> 29a194ea
pub use self::unicase::Ascii;

/// Origin Protocol
#[derive(Clone, Hash, Debug, PartialEq, Eq)]
pub enum OriginProtocol {
	/// Http protocol
	Http,
	/// Https protocol
	Https,
	/// Custom protocol
	Custom(String),
}

/// Request Origin
#[derive(Clone, PartialEq, Eq, Debug, Hash)]
pub struct Origin {
	protocol: OriginProtocol,
	host: Host,
	as_string: String,
	matcher: Matcher,
}

impl<T: AsRef<str>> From<T> for Origin {
	fn from(string: T) -> Self {
		Origin::parse(string.as_ref())
	}
}

impl Origin {
	fn with_host(protocol: OriginProtocol, host: Host) -> Self {
		let string = Self::to_string(&protocol, &host);
		let matcher = Matcher::new(&string);

		Origin {
			protocol: protocol,
			host: host,
			as_string: string,
			matcher: matcher,
		}
	}

	/// Creates new origin given protocol, hostname and port parts.
	/// Pre-processes input data if necessary.
	pub fn new<T: Into<Port>>(protocol: OriginProtocol, host: &str, port: T) -> Self {
		Self::with_host(protocol, Host::new(host, port))
	}

	/// Attempts to parse given string as a `Origin`.
	/// NOTE: This method always succeeds and falls back to sensible defaults.
	pub fn parse(data: &str) -> Self {
		let mut it = data.split("://");
		let proto = it.next().expect("split always returns non-empty iterator.");
		let hostname = it.next();

		let (proto, hostname) = match hostname {
			None => (None, proto),
			Some(hostname) => (Some(proto), hostname),
		};

		let proto = proto.map(str::to_lowercase);
		let hostname = Host::parse(hostname);

		let protocol = match proto {
			None => OriginProtocol::Http,
			Some(ref p) if p == "http" => OriginProtocol::Http,
			Some(ref p) if p == "https" => OriginProtocol::Https,
			Some(other) => OriginProtocol::Custom(other),
		};

		Origin::with_host(protocol, hostname)
	}

	fn to_string(protocol: &OriginProtocol, host: &Host) -> String {
		format!(
			"{}://{}",
			match *protocol {
				OriginProtocol::Http => "http",
				OriginProtocol::Https => "https",
				OriginProtocol::Custom(ref protocol) => protocol,
			},
			&**host,
		)
	}
}

impl Pattern for Origin {
	fn matches<T: AsRef<str>>(&self, other: T) -> bool {
		self.matcher.matches(other)
	}
}

impl ops::Deref for Origin {
	type Target = str;
	fn deref(&self) -> &Self::Target {
		&self.as_string
	}
}

/// Origins allowed to access
#[derive(Debug, Clone, PartialEq, Eq)]
pub enum AccessControlAllowOrigin {
	/// Specific hostname
	Value(Origin),
	/// null-origin (file:///, sandboxed iframe)
	Null,
	/// Any non-null origin
	Any,
}

impl fmt::Display for AccessControlAllowOrigin {
	fn fmt(&self, f: &mut fmt::Formatter) -> fmt::Result {
		write!(f, "{}", match *self {
			AccessControlAllowOrigin::Any => "*",
			AccessControlAllowOrigin::Null => "null",
			AccessControlAllowOrigin::Value(ref val) => val,
		})
	}
}

impl<T: Into<String>> From<T> for AccessControlAllowOrigin {
	fn from(s: T) -> AccessControlAllowOrigin {
		match s.into().as_str() {
			"all" | "*" | "any" => AccessControlAllowOrigin::Any,
			"null" => AccessControlAllowOrigin::Null,
			origin => AccessControlAllowOrigin::Value(origin.into()),
		}
	}
}

/// Headers allowed to access
#[derive(Debug, Clone, PartialEq)]
<<<<<<< HEAD
pub enum AccessControlAllowHeaders {
=======
pub enum AccessControlAllowHeadersUnicase<T = HashSet<HeaderName>> {
>>>>>>> 29a194ea
	/// Specific headers
	Only(Vec<String>),
	/// Any header
	Any,
}

/// CORS response headers
#[derive(Debug, Clone, PartialEq, Eq)]
<<<<<<< HEAD
pub enum AllowCors<T> {
	/// CORS header was not required. Origin is not present in the request.
=======
pub enum AllowHeaders<T = HeaderMap> {
	/// CORS header was not required. Request-Headers is not present in the request.
>>>>>>> 29a194ea
	NotRequired,
	/// CORS header is not returned, Origin is not allowed to access the resource.
	Invalid,
	/// CORS header to include in the response. Origin is allowed to access the resource.
	Ok(T),
}

<<<<<<< HEAD
impl<T> AllowCors<T> {
	/// Maps `Ok` variant of `AllowCors`.
	pub fn map<F, O>(self, f: F) -> AllowCors<O> where
=======
impl Into<HashSet<HeaderName>> for AccessControlAllowHeadersUnicase {
	fn into(self) -> HashSet<HeaderName> {
		use self::AccessControlAllowHeadersUnicase::Any;
		use self::AccessControlAllowHeadersUnicase::Only;

		match self {
			Any => {
				let mut hs = HashSet::new();
				hs.insert(HeaderName::from_static("*"));
				hs
			},
			Only(h) => h,
		}
	}
}

/// Headers allowed to access
#[derive(Debug, Clone, PartialEq)]
pub enum AccessControlAllowHeaders<T = Vec<HeaderName>> {
	/// Specific headers
	Only(T),
	/// Any non-null origin
	Any,
}

impl From<AccessControlAllowHeaders> for AccessControlAllowHeadersUnicase {
	fn from(allow_headers: AccessControlAllowHeaders) -> AccessControlAllowHeadersUnicase {
		match allow_headers {
			AccessControlAllowHeaders::Any => AccessControlAllowHeadersUnicase::Any,
			AccessControlAllowHeaders::Only(only) => {
				AccessControlAllowHeadersUnicase::Only(only.into_iter().collect())
			},
		}
	}
}

impl Into<AccessControlAllowHeadersUnicase> for HashSet<HeaderName>  {
	fn into(self) -> AccessControlAllowHeadersUnicase {
		AccessControlAllowHeadersUnicase::Only(self)
	}
}

impl<T> AllowOrigin<T> {
	/// Maps `Ok` variant of `AllowOrigin`.
	pub fn map<F, O>(self, f: F) -> AllowOrigin<O> where
>>>>>>> 29a194ea
		F: FnOnce(T) -> O,
	{
		use self::AllowCors::*;

		match self {
			NotRequired => NotRequired,
			Invalid => Invalid,
			Ok(val) => Ok(f(val)),
		}
	}
}

impl<T> Into<Option<T>> for AllowCors<T> {
	fn into(self) -> Option<T> {
		use self::AllowCors::*;

		match self {
			NotRequired | Invalid => None,
			Ok(header) => Some(header),
		}
	}
}

/// Returns correct CORS header (if any) given list of allowed origins and current origin.
pub fn get_cors_allow_origin(
	origin: Option<&str>,
	host: Option<&str>,
	allowed: &Option<Vec<AccessControlAllowOrigin>>
) -> AllowCors<AccessControlAllowOrigin> {
	match origin {
		None => AllowCors::NotRequired,
		Some(ref origin) => {
			if let Some(host) = host {
				// Request initiated from the same server.
				if origin.ends_with(host) {
					// Additional check
					let origin = Origin::parse(origin);
					if &*origin.host == host {
						return AllowCors::NotRequired;
					}
				}
			}

			match allowed.as_ref() {
				None if *origin == "null" => AllowCors::Ok(AccessControlAllowOrigin::Null),
				None => AllowCors::Ok(AccessControlAllowOrigin::Value(Origin::parse(origin))),
				Some(ref allowed) if *origin == "null" => {
					allowed.iter().find(|cors| **cors == AccessControlAllowOrigin::Null).cloned()
						.map(AllowCors::Ok)
						.unwrap_or(AllowCors::Invalid)
				},
				Some(ref allowed) => {
					allowed.iter().find(|cors| {
						match **cors {
							AccessControlAllowOrigin::Any => true,
							AccessControlAllowOrigin::Value(ref val) if val.matches(origin) =>
							{
								true
							},
							_ => false
						}
					})
					.map(|_| AccessControlAllowOrigin::Value(Origin::parse(origin)))
					.map(AllowCors::Ok).unwrap_or(AllowCors::Invalid)
				},
			}
		},
	}
}

/// Validates if the `AccessControlAllowedHeaders` in the request are allowed.
<<<<<<< HEAD
pub fn get_cors_allow_headers<T: AsRef<str>, O, F: Fn(T) -> O>(
	mut headers: impl Iterator<Item=T>,
	requested_headers: impl Iterator<Item=T>,
	cors_allow_headers: &AccessControlAllowHeaders,
	to_result: F
) -> AllowCors<Vec<O>> {
	// Check if the header fields which were sent in the request are allowed
	if let AccessControlAllowHeaders::Only(only) = cors_allow_headers {
		let are_all_allowed = headers
			.all(|header| {
				let name = &Ascii::new(header.as_ref());
				only.iter().any(|h| &Ascii::new(&*h) == name) || ALWAYS_ALLOWED_HEADERS.contains(name)
=======
pub fn get_cors_allow_headers(request_headers: &HeaderMap, cors_allow_headers: &AccessControlAllowHeadersUnicase) -> AllowHeaders {
	// Check if the header fields which were sent in the request are required
	if let AccessControlAllowHeadersUnicase::Only(only) = cors_allow_headers {
		let are_all_allowed = request_headers.iter()
			.all(|(header_name, _)| {
				only.contains(header_name) || ALWAYS_ALLOWED_HEADER_NAMES.contains(header_name)
>>>>>>> 29a194ea
			});

		if !are_all_allowed {
			return AllowCors::Invalid;
		}
	}

	// Check if `AccessControlRequestHeaders` contains fields which were allowed
<<<<<<< HEAD
	let (filtered, headers) = match cors_allow_headers {
		AccessControlAllowHeaders::Any => {
			let headers = requested_headers.map(to_result).collect();
			(false, headers)
		},
		AccessControlAllowHeaders::Only(only) => {
			let mut filtered = false;
			let headers: Vec<_> = requested_headers
				.filter(|header| {
					let name = &Ascii::new(header.as_ref());
					filtered = true;
					only.iter().any(|h| &Ascii::new(&*h) == name) || ALWAYS_ALLOWED_HEADERS.contains(name)
				})
				.map(to_result)
				.collect();

			(filtered, headers)
		},
	};

	if headers.is_empty() {
		if filtered {
			AllowCors::Invalid
		} else {
			AllowCors::NotRequired
		}
	} else {
		AllowCors::Ok(headers)
=======
	if request_headers.contains_key(header::ACCESS_CONTROL_REQUEST_HEADERS) {
		// "requested" contains the fields for which it is inquired to know
		// if they can be used.
		let requested = request_headers.get_all(header::ACCESS_CONTROL_REQUEST_HEADERS)
			.iter()
			.map(|val| (header::ACCESS_CONTROL_ALLOW_HEADERS, val.clone()))
			.collect::<HeaderMap>();

		let echo = AllowHeaders::Ok(
			requested.clone()
		);

		match cors_allow_headers {
			AccessControlAllowHeadersUnicase::Any => {
				// Any field is allowed. Our response are the fields about which
				// the request inquired.
				echo
			},

			AccessControlAllowHeadersUnicase::Only(only) => {
				let are_all_allowed = requested.iter()
					.all(|(_, header_vals)| {
						let header_names = header_vals.to_str().unwrap_or("").split(", ").filter_map(|hv_str| {
							HeaderName::from_bytes(hv_str.as_bytes()).ok()
						});

						for header_name in header_names {
							if !(only.contains(&header_name) || ALWAYS_ALLOWED_HEADER_NAMES.contains(&header_name)) {
								return false
							}
						}
						true
					});

				if !are_all_allowed {
					return AllowHeaders::Invalid;
				}

				echo
			}
		}
	} else {
		// No fields were requested, no comparison necessary
		match cors_allow_headers {
			AccessControlAllowHeadersUnicase::Any => AllowHeaders::NotRequired,

			// The fields which can be used are constrainted, but since it
			// was asked for none we don't return any.
			AccessControlAllowHeadersUnicase::Only(_) => {
				AllowHeaders::Ok(HeaderMap::new())
			},
		}
>>>>>>> 29a194ea
	}
}

/// Returns headers which are always allowed.
lazy_static! {
	// static ref ALWAYS_ALLOWED_HEADER_NAMES: HashSet<Ascii<&'static str>> = {
	static ref ALWAYS_ALLOWED_HEADER_NAMES: HashSet<HeaderName> = {
		let mut hs = HashSet::new();
		hs.insert(header::ACCEPT);
		hs.insert(header::ACCEPT_LANGUAGE);
		hs.insert(header::ACCESS_CONTROL_ALLOW_ORIGIN);
		hs.insert(header::ACCESS_CONTROL_REQUEST_HEADERS);
		hs.insert(header::CONTENT_LANGUAGE);
		hs.insert(header::CONTENT_TYPE);
		hs.insert(header::HOST);
		hs.insert(header::ORIGIN);
		hs.insert(header::CONTENT_LENGTH);
		hs.insert(header::CONNECTION);
		hs.insert(header::USER_AGENT);
		hs
	};
}

#[cfg(test)]
mod tests {
	use std::iter;

	use super::*;
	use hosts::Host;
<<<<<<< HEAD
=======
	use super::{get_cors_allow_origin, AllowOrigin, AccessControlAllowOrigin, Origin, OriginProtocol};
	use super::{get_cors_allow_headers, AccessControlAllowHeaders};
	use super::{HeaderMap, HeaderName, HeaderValue, AllowHeaders, header};
>>>>>>> 29a194ea

	#[test]
	fn should_parse_origin() {
		use self::OriginProtocol::*;

		assert_eq!(Origin::parse("http://parity.io"), Origin::new(Http, "parity.io", None));
		assert_eq!(Origin::parse("https://parity.io:8443"), Origin::new(Https, "parity.io", Some(8443)));
		assert_eq!(Origin::parse("chrome-extension://124.0.0.1"), Origin::new(Custom("chrome-extension".into()), "124.0.0.1", None));
		assert_eq!(Origin::parse("parity.io/somepath"), Origin::new(Http, "parity.io", None));
		assert_eq!(Origin::parse("127.0.0.1:8545/somepath"), Origin::new(Http, "127.0.0.1", Some(8545)));
	}

	#[test]
	fn should_not_allow_partially_matching_origin() {
		// given
		let origin1 = Origin::parse("http://subdomain.somedomain.io");
		let origin2 = Origin::parse("http://somedomain.io:8080");
		let host = Host::parse("http://somedomain.io");

		let origin1 = Some(&*origin1);
		let origin2 = Some(&*origin2);
		let host = Some(&*host);

		// when
		let res1 = get_cors_allow_origin(origin1, host, &Some(vec![]));
		let res2 = get_cors_allow_origin(origin2, host, &Some(vec![]));

		// then
		assert_eq!(res1, AllowCors::Invalid);
		assert_eq!(res2, AllowCors::Invalid);
	}

	#[test]
	fn should_allow_origins_that_matches_hosts() {
		// given
		let origin = Origin::parse("http://127.0.0.1:8080");
		let host = Host::parse("http://127.0.0.1:8080");

		let origin = Some(&*origin);
		let host = Some(&*host);

		// when
		let res = get_cors_allow_origin(origin, host, &None);

		// then
		assert_eq!(res, AllowCors::NotRequired);
	}

	#[test]
	fn should_return_none_when_there_are_no_cors_domains_and_no_origin() {
		// given
		let origin = None;
		let host = None;

		// when
		let res = get_cors_allow_origin(origin, host, &None);

		// then
		assert_eq!(res, AllowCors::NotRequired);
	}

	#[test]
	fn should_return_domain_when_all_are_allowed() {
		// given
		let origin = Some("parity.io");
		let host = None;

		// when
		let res = get_cors_allow_origin(origin, host, &None);

		// then
		assert_eq!(res, AllowCors::Ok("parity.io".into()));
	}

	#[test]
	fn should_return_none_for_empty_origin() {
		// given
		let origin = None;
		let host = None;

		// when
		let res = get_cors_allow_origin(
			origin,
			host,
			&Some(vec![AccessControlAllowOrigin::Value("http://ethereum.org".into())]),
		);

		// then
		assert_eq!(res, AllowCors::NotRequired);
	}

	#[test]
	fn should_return_none_for_empty_list() {
		// given
		let origin = None;
		let host = None;

		// when
		let res = get_cors_allow_origin(origin, host, &Some(Vec::new()));

		// then
		assert_eq!(res, AllowCors::NotRequired);
	}

	#[test]
	fn should_return_none_for_not_matching_origin() {
		// given
		let origin = Some("http://parity.io".into());
		let host = None;

		// when
		let res = get_cors_allow_origin(
			origin,
			host,
			&Some(vec![AccessControlAllowOrigin::Value("http://ethereum.org".into())]),
		);

		// then
		assert_eq!(res, AllowCors::Invalid);
	}

	#[test]
	fn should_return_specific_origin_if_we_allow_any() {
		// given
		let origin = Some("http://parity.io".into());
		let host = None;

		// when
		let res = get_cors_allow_origin(origin, host, &Some(vec![AccessControlAllowOrigin::Any]));

		// then
		assert_eq!(res, AllowCors::Ok(AccessControlAllowOrigin::Value("http://parity.io".into())));
	}

	#[test]
	fn should_return_none_if_origin_is_not_defined() {
		// given
		let origin = None;
		let host = None;

		// when
		let res = get_cors_allow_origin(
			origin,
			host,
			&Some(vec![AccessControlAllowOrigin::Null]),
		);

		// then
		assert_eq!(res, AllowCors::NotRequired);
	}

	#[test]
	fn should_return_null_if_origin_is_null() {
		// given
		let origin = Some("null".into());
		let host = None;

		// when
		let res = get_cors_allow_origin(
			origin,
			host,
			&Some(vec![AccessControlAllowOrigin::Null]),
		);

		// then
		assert_eq!(res, AllowCors::Ok(AccessControlAllowOrigin::Null));
	}

	#[test]
	fn should_return_specific_origin_if_there_is_a_match() {
		// given
		let origin = Some("http://parity.io".into());
		let host = None;

		// when
		let res = get_cors_allow_origin(
			origin,
			host,
			&Some(vec![AccessControlAllowOrigin::Value("http://ethereum.org".into()), AccessControlAllowOrigin::Value("http://parity.io".into())]),
		);

		// then
		assert_eq!(res, AllowCors::Ok(AccessControlAllowOrigin::Value("http://parity.io".into())));
	}

	#[test]
	fn should_support_wildcards() {
		// given
		let origin1 = Some("http://parity.io".into());
		let origin2 = Some("http://parity.iot".into());
		let origin3 = Some("chrome-extension://test".into());
		let host = None;
		let allowed = Some(vec![
		   AccessControlAllowOrigin::Value("http://*.io".into()),
		   AccessControlAllowOrigin::Value("chrome-extension://*".into())
		]);

		// when
		let res1 = get_cors_allow_origin(origin1, host, &allowed);
		let res2 = get_cors_allow_origin(origin2, host, &allowed);
		let res3 = get_cors_allow_origin(origin3, host, &allowed);

		// then
		assert_eq!(res1, AllowCors::Ok(AccessControlAllowOrigin::Value("http://parity.io".into())));
		assert_eq!(res2, AllowCors::Invalid);
		assert_eq!(res3, AllowCors::Ok(AccessControlAllowOrigin::Value("chrome-extension://test".into())));
	}

	#[test]
<<<<<<< HEAD
	fn should_return_empty_list_if_header_not_allowed() {
		// given
		let cors_allow_headers = AccessControlAllowHeaders::Only(vec![
			"x-allowed".to_owned(),
		]);
		let headers = vec!["Access-Control-Request-Headers"];
		let requested = vec!["x-not-allowed"];
=======
	fn should_return_invalid_if_header_not_allowed() {
		let allowed = vec![
			HeaderName::from_static("x-allowed")
		];
		// given
		let cors_allow_headers = AccessControlAllowHeaders::Only(allowed.clone());

		let mut request_headers = HeaderMap::new();

		request_headers.insert(header::ACCESS_CONTROL_REQUEST_HEADERS, HeaderValue::from_static("x-not-allowed"));
>>>>>>> 29a194ea

		// when
		let res = get_cors_allow_headers(headers.iter(), requested.iter(), &cors_allow_headers.into());

		// then
		assert_eq!(res, AllowCors::Ok(vec![]));
	}

	#[test]
	fn should_return_valid_if_header_allowed() {
		// given
		let allowed = vec![
<<<<<<< HEAD
			"x-allowed".to_owned(),
		];
		let cors_allow_headers = AccessControlAllowHeaders::Only(allowed.clone());
		let headers = vec!["Access-Control-Request-Headers"];
		let requested = vec!["x-allowed"];
=======
			HeaderName::from_static("x-allowed"),
		];
		let cors_allow_headers = AccessControlAllowHeaders::Only(allowed.clone());

		let mut request_headers = HeaderMap::new();
		request_headers.insert(header::ACCESS_CONTROL_REQUEST_HEADERS, HeaderValue::from(allowed[0].clone()));
>>>>>>> 29a194ea

		// when
		let res = get_cors_allow_headers(headers.iter(), requested.iter(), &cors_allow_headers.into());

<<<<<<< HEAD
		// then
		let allowed = vec![
			"x-allowed".to_owned(),
		];
		assert_eq!(res, AllowCors::Ok(allowed));
=======
		let mut allow_headers = HeaderMap::new();
		allow_headers.insert(header::ACCESS_CONTROL_ALLOW_HEADERS, HeaderValue::from(allowed[0].clone()));
		assert_eq!(res, AllowHeaders::Ok(allow_headers));
>>>>>>> 29a194ea
	}

	#[test]
	fn should_return_no_allowed_headers_if_none_in_request() {
		// given
		let allowed = vec![
<<<<<<< HEAD
			"x-allowed".to_owned(),
		];
		let cors_allow_headers = AccessControlAllowHeaders::Only(allowed.clone());
		let headers: Vec<String> = vec![];
=======
			HeaderName::from_static("x-allowed"),
		];
		let cors_allow_headers = AccessControlAllowHeaders::Only(allowed.clone());
		let request_headers = HeaderMap::new();
>>>>>>> 29a194ea

		// when
		let res = get_cors_allow_headers(headers.iter(), iter::empty(), &cors_allow_headers);

		// then
<<<<<<< HEAD
		assert_eq!(res, AllowCors::NotRequired);
=======
		assert_eq!(res, AllowHeaders::Ok(HeaderMap::new()));
>>>>>>> 29a194ea
	}

	#[test]
	fn should_return_not_required_if_any_header_allowed() {
		// given
		let cors_allow_headers = AccessControlAllowHeaders::Any;
<<<<<<< HEAD
		let headers: Vec<String> = vec![];
=======
		let request_headers = HeaderMap::new();
>>>>>>> 29a194ea

		// when
		let res = get_cors_allow_headers(headers.iter(), iter::empty(), &cors_allow_headers.into());

		// then
		assert_eq!(res, AllowCors::NotRequired);
	}

}<|MERGE_RESOLUTION|>--- conflicted
+++ resolved
@@ -5,10 +5,6 @@
 use hosts::{Host, Port};
 use matcher::{Matcher, Pattern};
 use std::collections::HashSet;
-<<<<<<< HEAD
-=======
-pub use cors::hyper::header::{self, HeaderMap, HeaderName, HeaderValue};
->>>>>>> 29a194ea
 pub use self::unicase::Ascii;
 
 /// Origin Protocol
@@ -140,11 +136,7 @@
 
 /// Headers allowed to access
 #[derive(Debug, Clone, PartialEq)]
-<<<<<<< HEAD
 pub enum AccessControlAllowHeaders {
-=======
-pub enum AccessControlAllowHeadersUnicase<T = HashSet<HeaderName>> {
->>>>>>> 29a194ea
 	/// Specific headers
 	Only(Vec<String>),
 	/// Any header
@@ -153,13 +145,8 @@
 
 /// CORS response headers
 #[derive(Debug, Clone, PartialEq, Eq)]
-<<<<<<< HEAD
 pub enum AllowCors<T> {
 	/// CORS header was not required. Origin is not present in the request.
-=======
-pub enum AllowHeaders<T = HeaderMap> {
-	/// CORS header was not required. Request-Headers is not present in the request.
->>>>>>> 29a194ea
 	NotRequired,
 	/// CORS header is not returned, Origin is not allowed to access the resource.
 	Invalid,
@@ -167,57 +154,9 @@
 	Ok(T),
 }
 
-<<<<<<< HEAD
 impl<T> AllowCors<T> {
 	/// Maps `Ok` variant of `AllowCors`.
 	pub fn map<F, O>(self, f: F) -> AllowCors<O> where
-=======
-impl Into<HashSet<HeaderName>> for AccessControlAllowHeadersUnicase {
-	fn into(self) -> HashSet<HeaderName> {
-		use self::AccessControlAllowHeadersUnicase::Any;
-		use self::AccessControlAllowHeadersUnicase::Only;
-
-		match self {
-			Any => {
-				let mut hs = HashSet::new();
-				hs.insert(HeaderName::from_static("*"));
-				hs
-			},
-			Only(h) => h,
-		}
-	}
-}
-
-/// Headers allowed to access
-#[derive(Debug, Clone, PartialEq)]
-pub enum AccessControlAllowHeaders<T = Vec<HeaderName>> {
-	/// Specific headers
-	Only(T),
-	/// Any non-null origin
-	Any,
-}
-
-impl From<AccessControlAllowHeaders> for AccessControlAllowHeadersUnicase {
-	fn from(allow_headers: AccessControlAllowHeaders) -> AccessControlAllowHeadersUnicase {
-		match allow_headers {
-			AccessControlAllowHeaders::Any => AccessControlAllowHeadersUnicase::Any,
-			AccessControlAllowHeaders::Only(only) => {
-				AccessControlAllowHeadersUnicase::Only(only.into_iter().collect())
-			},
-		}
-	}
-}
-
-impl Into<AccessControlAllowHeadersUnicase> for HashSet<HeaderName>  {
-	fn into(self) -> AccessControlAllowHeadersUnicase {
-		AccessControlAllowHeadersUnicase::Only(self)
-	}
-}
-
-impl<T> AllowOrigin<T> {
-	/// Maps `Ok` variant of `AllowOrigin`.
-	pub fn map<F, O>(self, f: F) -> AllowOrigin<O> where
->>>>>>> 29a194ea
 		F: FnOnce(T) -> O,
 	{
 		use self::AllowCors::*;
@@ -289,7 +228,6 @@
 }
 
 /// Validates if the `AccessControlAllowedHeaders` in the request are allowed.
-<<<<<<< HEAD
 pub fn get_cors_allow_headers<T: AsRef<str>, O, F: Fn(T) -> O>(
 	mut headers: impl Iterator<Item=T>,
 	requested_headers: impl Iterator<Item=T>,
@@ -302,14 +240,6 @@
 			.all(|header| {
 				let name = &Ascii::new(header.as_ref());
 				only.iter().any(|h| &Ascii::new(&*h) == name) || ALWAYS_ALLOWED_HEADERS.contains(name)
-=======
-pub fn get_cors_allow_headers(request_headers: &HeaderMap, cors_allow_headers: &AccessControlAllowHeadersUnicase) -> AllowHeaders {
-	// Check if the header fields which were sent in the request are required
-	if let AccessControlAllowHeadersUnicase::Only(only) = cors_allow_headers {
-		let are_all_allowed = request_headers.iter()
-			.all(|(header_name, _)| {
-				only.contains(header_name) || ALWAYS_ALLOWED_HEADER_NAMES.contains(header_name)
->>>>>>> 29a194ea
 			});
 
 		if !are_all_allowed {
@@ -318,7 +248,6 @@
 	}
 
 	// Check if `AccessControlRequestHeaders` contains fields which were allowed
-<<<<<<< HEAD
 	let (filtered, headers) = match cors_allow_headers {
 		AccessControlAllowHeaders::Any => {
 			let headers = requested_headers.map(to_result).collect();
@@ -347,79 +276,24 @@
 		}
 	} else {
 		AllowCors::Ok(headers)
-=======
-	if request_headers.contains_key(header::ACCESS_CONTROL_REQUEST_HEADERS) {
-		// "requested" contains the fields for which it is inquired to know
-		// if they can be used.
-		let requested = request_headers.get_all(header::ACCESS_CONTROL_REQUEST_HEADERS)
-			.iter()
-			.map(|val| (header::ACCESS_CONTROL_ALLOW_HEADERS, val.clone()))
-			.collect::<HeaderMap>();
-
-		let echo = AllowHeaders::Ok(
-			requested.clone()
-		);
-
-		match cors_allow_headers {
-			AccessControlAllowHeadersUnicase::Any => {
-				// Any field is allowed. Our response are the fields about which
-				// the request inquired.
-				echo
-			},
-
-			AccessControlAllowHeadersUnicase::Only(only) => {
-				let are_all_allowed = requested.iter()
-					.all(|(_, header_vals)| {
-						let header_names = header_vals.to_str().unwrap_or("").split(", ").filter_map(|hv_str| {
-							HeaderName::from_bytes(hv_str.as_bytes()).ok()
-						});
-
-						for header_name in header_names {
-							if !(only.contains(&header_name) || ALWAYS_ALLOWED_HEADER_NAMES.contains(&header_name)) {
-								return false
-							}
-						}
-						true
-					});
-
-				if !are_all_allowed {
-					return AllowHeaders::Invalid;
-				}
-
-				echo
-			}
-		}
-	} else {
-		// No fields were requested, no comparison necessary
-		match cors_allow_headers {
-			AccessControlAllowHeadersUnicase::Any => AllowHeaders::NotRequired,
-
-			// The fields which can be used are constrainted, but since it
-			// was asked for none we don't return any.
-			AccessControlAllowHeadersUnicase::Only(_) => {
-				AllowHeaders::Ok(HeaderMap::new())
-			},
-		}
->>>>>>> 29a194ea
 	}
 }
 
 /// Returns headers which are always allowed.
 lazy_static! {
-	// static ref ALWAYS_ALLOWED_HEADER_NAMES: HashSet<Ascii<&'static str>> = {
-	static ref ALWAYS_ALLOWED_HEADER_NAMES: HashSet<HeaderName> = {
+	static ref ALWAYS_ALLOWED_HEADERS: HashSet<Ascii<&'static str>> = {
 		let mut hs = HashSet::new();
-		hs.insert(header::ACCEPT);
-		hs.insert(header::ACCEPT_LANGUAGE);
-		hs.insert(header::ACCESS_CONTROL_ALLOW_ORIGIN);
-		hs.insert(header::ACCESS_CONTROL_REQUEST_HEADERS);
-		hs.insert(header::CONTENT_LANGUAGE);
-		hs.insert(header::CONTENT_TYPE);
-		hs.insert(header::HOST);
-		hs.insert(header::ORIGIN);
-		hs.insert(header::CONTENT_LENGTH);
-		hs.insert(header::CONNECTION);
-		hs.insert(header::USER_AGENT);
+		hs.insert(Ascii::new("Accept"));
+		hs.insert(Ascii::new("Accept-Language"));
+		hs.insert(Ascii::new("Access-Control-Allow-Origin"));
+		hs.insert(Ascii::new("Access-Control-Request-Headers"));
+		hs.insert(Ascii::new("Content-Language"));
+		hs.insert(Ascii::new("Content-Type"));
+		hs.insert(Ascii::new("Host"));
+		hs.insert(Ascii::new("Origin"));
+		hs.insert(Ascii::new("Content-Length"));
+		hs.insert(Ascii::new("Connection"));
+		hs.insert(Ascii::new("User-Agent"));
 		hs
 	};
 }
@@ -430,12 +304,6 @@
 
 	use super::*;
 	use hosts::Host;
-<<<<<<< HEAD
-=======
-	use super::{get_cors_allow_origin, AllowOrigin, AccessControlAllowOrigin, Origin, OriginProtocol};
-	use super::{get_cors_allow_headers, AccessControlAllowHeaders};
-	use super::{HeaderMap, HeaderName, HeaderValue, AllowHeaders, header};
->>>>>>> 29a194ea
 
 	#[test]
 	fn should_parse_origin() {
@@ -645,7 +513,6 @@
 	}
 
 	#[test]
-<<<<<<< HEAD
 	fn should_return_empty_list_if_header_not_allowed() {
 		// given
 		let cors_allow_headers = AccessControlAllowHeaders::Only(vec![
@@ -653,100 +520,58 @@
 		]);
 		let headers = vec!["Access-Control-Request-Headers"];
 		let requested = vec!["x-not-allowed"];
-=======
-	fn should_return_invalid_if_header_not_allowed() {
+
+		// when
+		let res = get_cors_allow_headers(headers.iter(), requested.iter(), &cors_allow_headers.into(), |x| x);
+
+		// then
+		assert_eq!(res, AllowCors::Ok(vec![]));
+	}
+
+	#[test]
+	fn should_return_valid_if_header_allowed() {
+		// given
 		let allowed = vec![
-			HeaderName::from_static("x-allowed")
-		];
-		// given
-		let cors_allow_headers = AccessControlAllowHeaders::Only(allowed.clone());
-
-		let mut request_headers = HeaderMap::new();
-
-		request_headers.insert(header::ACCESS_CONTROL_REQUEST_HEADERS, HeaderValue::from_static("x-not-allowed"));
->>>>>>> 29a194ea
-
-		// when
-		let res = get_cors_allow_headers(headers.iter(), requested.iter(), &cors_allow_headers.into());
-
-		// then
-		assert_eq!(res, AllowCors::Ok(vec![]));
-	}
-
-	#[test]
-	fn should_return_valid_if_header_allowed() {
-		// given
-		let allowed = vec![
-<<<<<<< HEAD
 			"x-allowed".to_owned(),
 		];
 		let cors_allow_headers = AccessControlAllowHeaders::Only(allowed.clone());
 		let headers = vec!["Access-Control-Request-Headers"];
 		let requested = vec!["x-allowed"];
-=======
-			HeaderName::from_static("x-allowed"),
-		];
-		let cors_allow_headers = AccessControlAllowHeaders::Only(allowed.clone());
-
-		let mut request_headers = HeaderMap::new();
-		request_headers.insert(header::ACCESS_CONTROL_REQUEST_HEADERS, HeaderValue::from(allowed[0].clone()));
->>>>>>> 29a194ea
-
-		// when
-		let res = get_cors_allow_headers(headers.iter(), requested.iter(), &cors_allow_headers.into());
-
-<<<<<<< HEAD
+
+		// when
+		let res = get_cors_allow_headers(headers.iter(), requested.iter(), &cors_allow_headers.into(), |x| (*x).to_owned());
+
 		// then
 		let allowed = vec![
 			"x-allowed".to_owned(),
 		];
 		assert_eq!(res, AllowCors::Ok(allowed));
-=======
-		let mut allow_headers = HeaderMap::new();
-		allow_headers.insert(header::ACCESS_CONTROL_ALLOW_HEADERS, HeaderValue::from(allowed[0].clone()));
-		assert_eq!(res, AllowHeaders::Ok(allow_headers));
->>>>>>> 29a194ea
 	}
 
 	#[test]
 	fn should_return_no_allowed_headers_if_none_in_request() {
 		// given
 		let allowed = vec![
-<<<<<<< HEAD
 			"x-allowed".to_owned(),
 		];
 		let cors_allow_headers = AccessControlAllowHeaders::Only(allowed.clone());
 		let headers: Vec<String> = vec![];
-=======
-			HeaderName::from_static("x-allowed"),
-		];
-		let cors_allow_headers = AccessControlAllowHeaders::Only(allowed.clone());
-		let request_headers = HeaderMap::new();
->>>>>>> 29a194ea
-
-		// when
-		let res = get_cors_allow_headers(headers.iter(), iter::empty(), &cors_allow_headers);
-
-		// then
-<<<<<<< HEAD
-		assert_eq!(res, AllowCors::NotRequired);
-=======
-		assert_eq!(res, AllowHeaders::Ok(HeaderMap::new()));
->>>>>>> 29a194ea
+
+		// when
+		let res = get_cors_allow_headers(headers.iter(), iter::empty(), &cors_allow_headers, |x| x);
+
+		// then
+		assert_eq!(res, AllowCors::NotRequired);
 	}
 
 	#[test]
 	fn should_return_not_required_if_any_header_allowed() {
 		// given
 		let cors_allow_headers = AccessControlAllowHeaders::Any;
-<<<<<<< HEAD
 		let headers: Vec<String> = vec![];
-=======
-		let request_headers = HeaderMap::new();
->>>>>>> 29a194ea
-
-		// when
-		let res = get_cors_allow_headers(headers.iter(), iter::empty(), &cors_allow_headers.into());
+
+		// when
+		let res = get_cors_allow_headers(headers.iter(), iter::empty(), &cors_allow_headers.into(), |x| x);
 
 		// then
 		assert_eq!(res, AllowCors::NotRequired);
